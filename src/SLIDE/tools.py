--- conflicted
+++ resolved
@@ -5,9 +5,6 @@
 import pandas as pd
 import yaml
 
-<<<<<<< HEAD
-def init_data(input_params, x=None, y=None):
-=======
 def yaml_to_dict(yaml_path):
     """
     Convert a .yaml file to a dictionary
@@ -23,7 +20,6 @@
     return(input_params)
     
 def init_data(input_params):
->>>>>>> 58e23369
     """
     Initialize the data object and set default parameters.
 
